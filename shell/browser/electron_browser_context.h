// Copyright (c) 2013 GitHub, Inc.
// Use of this source code is governed by the MIT license that can be
// found in the LICENSE file.

#ifndef ELECTRON_SHELL_BROWSER_ELECTRON_BROWSER_CONTEXT_H_
#define ELECTRON_SHELL_BROWSER_ELECTRON_BROWSER_CONTEXT_H_

#include <map>
#include <memory>
#include <string>
#include <vector>

#include "base/memory/weak_ptr.h"
#include "chrome/browser/predictors/preconnect_manager.h"
#include "content/public/browser/browser_context.h"
#include "content/public/browser/media_stream_request.h"
#include "content/public/browser/resource_context.h"
#include "electron/buildflags/buildflags.h"
#include "mojo/public/cpp/bindings/remote.h"
#include "services/network/public/mojom/network_context.mojom.h"
#include "services/network/public/mojom/url_loader_factory.mojom.h"
#include "shell/browser/media/media_device_id_salt.h"
#include "third_party/blink/public/common/permissions/permission_utils.h"

class PrefService;
class ValueMapPrefStore;

namespace network {
class SharedURLLoaderFactory;
}

namespace storage {
class SpecialStoragePolicy;
}

#if BUILDFLAG(ENABLE_ELECTRON_EXTENSIONS)
namespace extensions {
class ElectronExtensionSystem;
}
#endif

namespace electron {

using DevicePermissionMap =
    std::map<blink::PermissionType,
             std::map<url::Origin, std::vector<std::unique_ptr<base::Value>>>>;

class ElectronBrowserContext;
class ElectronDownloadManagerDelegate;
class ElectronPermissionManager;
class CookieChangeNotifier;
class ResolveProxyHelper;
class WebViewManager;
class ProtocolRegistry;

using MediaResponseCallbackJs = base::OnceCallback<void(
    const std::vector<blink::mojom::StreamDevicesPtr>& devices,
    blink::mojom::MediaStreamRequestResult result)>;
using MediaRequestHandler =
    base::RepeatingCallback<void(const content::MediaStreamRequest&,
                                 MediaResponseCallbackJs)>;

class ElectronBrowserContext : public content::BrowserContext {
 public:
  // disable copy
  ElectronBrowserContext(const ElectronBrowserContext&) = delete;
  ElectronBrowserContext& operator=(const ElectronBrowserContext&) = delete;

  // partition_id => browser_context
  struct PartitionKey {
    std::string partition;
    bool in_memory;

    PartitionKey(const std::string& partition, bool in_memory)
        : partition(partition), in_memory(in_memory) {}

    bool operator<(const PartitionKey& other) const {
      if (partition == other.partition)
        return in_memory < other.in_memory;
      return partition < other.partition;
    }

    bool operator==(const PartitionKey& other) const {
      return (partition == other.partition) && (in_memory == other.in_memory);
    }
  };
  using BrowserContextMap =
      std::map<PartitionKey, std::unique_ptr<ElectronBrowserContext>>;

  // Get or create the BrowserContext according to its |partition| and
  // |in_memory|. The |options| will be passed to constructor when there is no
  // existing BrowserContext.
  static ElectronBrowserContext* From(
      const std::string& partition,
      bool in_memory,
      base::DictionaryValue options = base::DictionaryValue());

  static BrowserContextMap& browser_context_map();

  void SetUserAgent(const std::string& user_agent);
  std::string GetUserAgent() const;
  absl::optional<std::string> GetUserAgentOverride() const;
  bool CanUseHttpCache() const;
  int GetMaxCacheSize() const;
  ResolveProxyHelper* GetResolveProxyHelper();
  predictors::PreconnectManager* GetPreconnectManager();
  scoped_refptr<network::SharedURLLoaderFactory> GetURLLoaderFactory();

  // content::BrowserContext:
  base::FilePath GetPath() override;
  bool IsOffTheRecord() override;
  content::ResourceContext* GetResourceContext() override;
  std::unique_ptr<content::ZoomLevelDelegate> CreateZoomLevelDelegate(
      const base::FilePath& partition_path) override;
  content::PushMessagingService* GetPushMessagingService() override;
  content::SSLHostStateDelegate* GetSSLHostStateDelegate() override;
  content::BackgroundFetchDelegate* GetBackgroundFetchDelegate() override;
  content::BackgroundSyncController* GetBackgroundSyncController() override;
  content::BrowsingDataRemoverDelegate* GetBrowsingDataRemoverDelegate()
      override;
  std::string GetMediaDeviceIDSalt() override;
  content::DownloadManagerDelegate* GetDownloadManagerDelegate() override;
  content::BrowserPluginGuestManager* GetGuestManager() override;
  content::PlatformNotificationService* GetPlatformNotificationService()
      override;
  content::PermissionControllerDelegate* GetPermissionControllerDelegate()
      override;
  storage::SpecialStoragePolicy* GetSpecialStoragePolicy() override;
  content::ClientHintsControllerDelegate* GetClientHintsControllerDelegate()
      override;
  content::StorageNotificationService* GetStorageNotificationService() override;

  CookieChangeNotifier* cookie_change_notifier() const {
    return cookie_change_notifier_.get();
  }
  PrefService* prefs() const { return prefs_.get(); }
  void set_in_memory_pref_store(ValueMapPrefStore* pref_store) {
    in_memory_pref_store_ = pref_store;
  }
  ValueMapPrefStore* in_memory_pref_store() const {
    return in_memory_pref_store_;
  }
  base::WeakPtr<ElectronBrowserContext> GetWeakPtr() {
    return weak_factory_.GetWeakPtr();
  }

#if BUILDFLAG(ENABLE_ELECTRON_EXTENSIONS)
  extensions::ElectronExtensionSystem* extension_system() {
    // Guard usages of extension_system() with !IsOffTheRecord()
    // There is no extension system for in-memory sessions
    DCHECK(!IsOffTheRecord());
    return extension_system_;
  }
#endif

  ProtocolRegistry* protocol_registry() const {
    return protocol_registry_.get();
  }

  void SetSSLConfig(network::mojom::SSLConfigPtr config);
  network::mojom::SSLConfigPtr GetSSLConfig();
  void SetSSLConfigClient(mojo::Remote<network::mojom::SSLConfigClient> client);

  bool ChooseMediaDevice(const content::MediaStreamRequest& request,
                         content::MediaResponseCallback callback);
  void SetMediaRequestHandler(MediaRequestHandler handler);

  ~ElectronBrowserContext() override;

  // Grants |origin| access to |device|.
  // To be used in place of ObjectPermissionContextBase::GrantObjectPermission.
  void GrantDevicePermission(const url::Origin& origin,
                             const base::Value& device,
                             blink::PermissionType permissionType);

  // Revokes |origin| access to |device|.
  // To be used in place of ObjectPermissionContextBase::RevokeObjectPermission.
  void RevokeDevicePermission(const url::Origin& origin,
                              const base::Value& device,
                              blink::PermissionType permission_type);

  // Returns the list of devices that |origin| has been granted permission to
  // access. To be used in place of
  // ObjectPermissionContextBase::GetGrantedObjects.
  bool CheckDevicePermission(const url::Origin& origin,
                             const base::Value& device,
                             blink::PermissionType permissionType);

 private:
  ElectronBrowserContext(const std::string& partition,
                         bool in_memory,
                         base::DictionaryValue options);

  // Initialize pref registry.
  void InitPrefs();

  bool DoesDeviceMatch(const base::Value& device,
                       const base::Value* device_to_compare,
                       blink::PermissionType permission_type);

  ValueMapPrefStore* in_memory_pref_store_ = nullptr;

  std::unique_ptr<content::ResourceContext> resource_context_;
  std::unique_ptr<CookieChangeNotifier> cookie_change_notifier_;
  std::unique_ptr<PrefService> prefs_;
  std::unique_ptr<ElectronDownloadManagerDelegate> download_manager_delegate_;
  std::unique_ptr<WebViewManager> guest_manager_;
  std::unique_ptr<ElectronPermissionManager> permission_manager_;
  std::unique_ptr<MediaDeviceIDSalt> media_device_id_salt_;
  scoped_refptr<ResolveProxyHelper> resolve_proxy_helper_;
  scoped_refptr<storage::SpecialStoragePolicy> storage_policy_;
  std::unique_ptr<predictors::PreconnectManager> preconnect_manager_;
  std::unique_ptr<ProtocolRegistry> protocol_registry_;

  absl::optional<std::string> user_agent_;
  base::FilePath path_;
  bool in_memory_ = false;
  bool use_cache_ = true;
  int max_cache_size_ = 0;

#if BUILDFLAG(ENABLE_ELECTRON_EXTENSIONS)
  // Owned by the KeyedService system.
  extensions::ElectronExtensionSystem* extension_system_;
#endif

  // Shared URLLoaderFactory.
  scoped_refptr<network::SharedURLLoaderFactory> url_loader_factory_;

  network::mojom::SSLConfigPtr ssl_config_;
  mojo::Remote<network::mojom::SSLConfigClient> ssl_config_client_;

<<<<<<< HEAD
  MediaRequestHandler media_request_handler_;
=======
  // In-memory cache that holds objects that have been granted permissions.
  DevicePermissionMap granted_devices_;
>>>>>>> 5d120359

  base::WeakPtrFactory<ElectronBrowserContext> weak_factory_{this};
};

}  // namespace electron

#endif  // ELECTRON_SHELL_BROWSER_ELECTRON_BROWSER_CONTEXT_H_<|MERGE_RESOLUTION|>--- conflicted
+++ resolved
@@ -229,12 +229,10 @@
   network::mojom::SSLConfigPtr ssl_config_;
   mojo::Remote<network::mojom::SSLConfigClient> ssl_config_client_;
 
-<<<<<<< HEAD
   MediaRequestHandler media_request_handler_;
-=======
+
   // In-memory cache that holds objects that have been granted permissions.
   DevicePermissionMap granted_devices_;
->>>>>>> 5d120359
 
   base::WeakPtrFactory<ElectronBrowserContext> weak_factory_{this};
 };
