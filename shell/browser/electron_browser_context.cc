// Copyright (c) 2013 GitHub, Inc.
// Use of this source code is governed by the MIT license that can be
// found in the LICENSE file.

#include "shell/browser/electron_browser_context.h"

#include <memory>

#include <utility>

#include "base/barrier_closure.h"
#include "base/base_paths.h"
#include "base/command_line.h"
#include "base/files/file_path.h"
#include "base/no_destructor.h"
#include "base/path_service.h"
#include "base/strings/escape.h"
#include "base/strings/string_util.h"
#include "base/threading/sequenced_task_runner_handle.h"
#include "base/threading/thread_restrictions.h"
#include "chrome/common/chrome_paths.h"
#include "chrome/common/pref_names.h"
#include "components/keyed_service/content/browser_context_dependency_manager.h"
#include "components/prefs/json_pref_store.h"
#include "components/prefs/pref_registry_simple.h"
#include "components/prefs/pref_service.h"
#include "components/prefs/pref_service_factory.h"
#include "components/prefs/value_map_pref_store.h"
#include "components/proxy_config/pref_proxy_config_tracker_impl.h"
#include "components/proxy_config/proxy_config_pref_names.h"
#include "content/browser/blob_storage/chrome_blob_storage_context.h"  // nogncheck
#include "content/public/browser/browser_thread.h"
#include "content/public/browser/cors_origin_pattern_setter.h"
#include "content/public/browser/shared_cors_origin_access_list.h"
#include "content/public/browser/storage_partition.h"
#include "services/network/public/cpp/features.h"
#include "services/network/public/cpp/wrapper_shared_url_loader_factory.h"
#include "services/network/public/mojom/network_context.mojom.h"
#include "shell/browser/cookie_change_notifier.h"
#include "shell/browser/electron_browser_client.h"
#include "shell/browser/electron_browser_main_parts.h"
#include "shell/browser/electron_download_manager_delegate.h"
#include "shell/browser/electron_permission_manager.h"
#include "shell/browser/net/resolve_proxy_helper.h"
#include "shell/browser/pref_store_delegate.h"
#include "shell/browser/protocol_registry.h"
#include "shell/browser/special_storage_policy.h"
#include "shell/browser/ui/inspectable_web_contents.h"
#include "shell/browser/web_view_manager.h"
#include "shell/browser/zoom_level_delegate.h"
#include "shell/common/application_info.h"
#include "shell/common/electron_paths.h"
#include "shell/common/gin_helper/error_thrower.h"
#include "shell/common/options_switches.h"

#if BUILDFLAG(ENABLE_ELECTRON_EXTENSIONS)
#include "extensions/browser/browser_context_keyed_service_factories.h"
#include "extensions/browser/extension_pref_store.h"
#include "extensions/browser/extension_pref_value_map_factory.h"
#include "extensions/browser/extension_prefs.h"
#include "extensions/browser/pref_names.h"
#include "extensions/common/extension_api.h"
#include "shell/browser/extensions/electron_browser_context_keyed_service_factories.h"
#include "shell/browser/extensions/electron_extension_system.h"
#include "shell/browser/extensions/electron_extension_system_factory.h"
#include "shell/browser/extensions/electron_extensions_browser_client.h"
#include "shell/common/extensions/electron_extensions_client.h"
#endif  // BUILDFLAG(ENABLE_ELECTRON_EXTENSIONS)

#if BUILDFLAG(ENABLE_ELECTRON_EXTENSIONS) || \
    BUILDFLAG(ENABLE_BUILTIN_SPELLCHECKER)
#include "components/pref_registry/pref_registry_syncable.h"
#include "components/user_prefs/user_prefs.h"
#endif

#if BUILDFLAG(ENABLE_BUILTIN_SPELLCHECKER)
#include "base/i18n/rtl.h"
#include "components/language/core/browser/language_prefs.h"
#include "components/spellcheck/browser/pref_names.h"
#include "components/spellcheck/common/spellcheck_common.h"
#endif

using content::BrowserThread;

namespace electron {

namespace {

// Convert string to lower case and escape it.
std::string MakePartitionName(const std::string& input) {
  return base::EscapePath(base::ToLowerASCII(input));
}

}  // namespace

// static
ElectronBrowserContext::BrowserContextMap&
ElectronBrowserContext::browser_context_map() {
  static base::NoDestructor<ElectronBrowserContext::BrowserContextMap>
      browser_context_map;
  return *browser_context_map;
}

ElectronBrowserContext::ElectronBrowserContext(const std::string& partition,
                                               bool in_memory,
                                               base::DictionaryValue options)
    : storage_policy_(base::MakeRefCounted<SpecialStoragePolicy>()),
      protocol_registry_(base::WrapUnique(new ProtocolRegistry)),
      in_memory_(in_memory),
      ssl_config_(network::mojom::SSLConfig::New()) {
  // Read options.
  base::CommandLine* command_line = base::CommandLine::ForCurrentProcess();
  use_cache_ = !command_line->HasSwitch(switches::kDisableHttpCache);
  if (auto use_cache_opt = options.FindBoolKey("cache")) {
    use_cache_ = use_cache_opt.value();
  }

  base::StringToInt(command_line->GetSwitchValueASCII(switches::kDiskCacheSize),
                    &max_cache_size_);

  base::PathService::Get(DIR_SESSION_DATA, &path_);
  if (!in_memory && !partition.empty())
    path_ = path_.Append(FILE_PATH_LITERAL("Partitions"))
                .Append(base::FilePath::FromUTF8Unsafe(
                    MakePartitionName(partition)));

  BrowserContextDependencyManager::GetInstance()->MarkBrowserContextLive(this);

  // Initialize Pref Registry.
  InitPrefs();

  cookie_change_notifier_ = std::make_unique<CookieChangeNotifier>(this);

#if BUILDFLAG(ENABLE_ELECTRON_EXTENSIONS)
  if (!in_memory_) {
    BrowserContextDependencyManager::GetInstance()
        ->CreateBrowserContextServices(this);

    extension_system_ = static_cast<extensions::ElectronExtensionSystem*>(
        extensions::ExtensionSystem::Get(this));
    extension_system_->InitForRegularProfile(true /* extensions_enabled */);
    extension_system_->FinishInitialization();
  }
#endif
}

ElectronBrowserContext::~ElectronBrowserContext() {
  DCHECK_CURRENTLY_ON(BrowserThread::UI);
  NotifyWillBeDestroyed();
  // Notify any keyed services of browser context destruction.
  BrowserContextDependencyManager::GetInstance()->DestroyBrowserContextServices(
      this);
  ShutdownStoragePartitions();

  BrowserThread::DeleteSoon(BrowserThread::IO, FROM_HERE,
                            std::move(resource_context_));
}

void ElectronBrowserContext::InitPrefs() {
  auto prefs_path = GetPath().Append(FILE_PATH_LITERAL("Preferences"));
  base::ThreadRestrictions::ScopedAllowIO allow_io;
  PrefServiceFactory prefs_factory;
  scoped_refptr<JsonPrefStore> pref_store =
      base::MakeRefCounted<JsonPrefStore>(prefs_path);
  pref_store->ReadPrefs();  // Synchronous.
  prefs_factory.set_user_prefs(pref_store);

#if BUILDFLAG(ENABLE_ELECTRON_EXTENSIONS)
  if (!in_memory_) {
    auto* ext_pref_store = new ExtensionPrefStore(
        ExtensionPrefValueMapFactory::GetForBrowserContext(this),
        IsOffTheRecord());
    prefs_factory.set_extension_prefs(ext_pref_store);
  }
#endif

#if BUILDFLAG(ENABLE_ELECTRON_EXTENSIONS) || \
    BUILDFLAG(ENABLE_BUILTIN_SPELLCHECKER)
  auto registry = base::MakeRefCounted<user_prefs::PrefRegistrySyncable>();
#else
  auto registry = base::MakeRefCounted<PrefRegistrySimple>();
#endif

  registry->RegisterFilePathPref(prefs::kSelectFileLastDirectory,
                                 base::FilePath());
  base::FilePath download_dir;
  base::PathService::Get(chrome::DIR_DEFAULT_DOWNLOADS, &download_dir);
  registry->RegisterFilePathPref(prefs::kDownloadDefaultDirectory,
                                 download_dir);
  registry->RegisterDictionaryPref(prefs::kDevToolsFileSystemPaths);
  InspectableWebContents::RegisterPrefs(registry.get());
  MediaDeviceIDSalt::RegisterPrefs(registry.get());
  ZoomLevelDelegate::RegisterPrefs(registry.get());
  PrefProxyConfigTrackerImpl::RegisterPrefs(registry.get());
#if BUILDFLAG(ENABLE_ELECTRON_EXTENSIONS)
  if (!in_memory_)
    extensions::ExtensionPrefs::RegisterProfilePrefs(registry.get());
#endif

#if BUILDFLAG(ENABLE_BUILTIN_SPELLCHECKER)
  BrowserContextDependencyManager::GetInstance()
      ->RegisterProfilePrefsForServices(registry.get());

  language::LanguagePrefs::RegisterProfilePrefs(registry.get());
#endif

  prefs_ = prefs_factory.Create(
      registry.get(),
      std::make_unique<PrefStoreDelegate>(weak_factory_.GetWeakPtr()));
  prefs_->UpdateCommandLinePrefStore(new ValueMapPrefStore);
#if BUILDFLAG(ENABLE_ELECTRON_EXTENSIONS) || \
    BUILDFLAG(ENABLE_BUILTIN_SPELLCHECKER)
  user_prefs::UserPrefs::Set(this, prefs_.get());
#endif

#if BUILDFLAG(ENABLE_BUILTIN_SPELLCHECKER)
  auto* current_dictionaries =
      prefs()->Get(spellcheck::prefs::kSpellCheckDictionaries);
  // No configured dictionaries, the default will be en-US
  if (current_dictionaries->GetListDeprecated().empty()) {
    std::string default_code = spellcheck::GetCorrespondingSpellCheckLanguage(
        base::i18n::GetConfiguredLocale());
    if (!default_code.empty()) {
      base::ListValue language_codes;
      language_codes.Append(default_code);
      prefs()->Set(spellcheck::prefs::kSpellCheckDictionaries, language_codes);
    }
  }
#endif
}

void ElectronBrowserContext::SetUserAgent(const std::string& user_agent) {
  user_agent_ = user_agent;
}

base::FilePath ElectronBrowserContext::GetPath() {
  return path_;
}

bool ElectronBrowserContext::IsOffTheRecord() {
  return in_memory_;
}

bool ElectronBrowserContext::CanUseHttpCache() const {
  return use_cache_;
}

int ElectronBrowserContext::GetMaxCacheSize() const {
  return max_cache_size_;
}

content::ResourceContext* ElectronBrowserContext::GetResourceContext() {
  if (!resource_context_)
    resource_context_ = std::make_unique<content::ResourceContext>();
  return resource_context_.get();
}

std::string ElectronBrowserContext::GetMediaDeviceIDSalt() {
  if (!media_device_id_salt_.get())
    media_device_id_salt_ = std::make_unique<MediaDeviceIDSalt>(prefs_.get());
  return media_device_id_salt_->GetSalt();
}

std::unique_ptr<content::ZoomLevelDelegate>
ElectronBrowserContext::CreateZoomLevelDelegate(
    const base::FilePath& partition_path) {
  if (!IsOffTheRecord()) {
    return std::make_unique<ZoomLevelDelegate>(prefs(), partition_path);
  }
  return std::unique_ptr<content::ZoomLevelDelegate>();
}

content::DownloadManagerDelegate*
ElectronBrowserContext::GetDownloadManagerDelegate() {
  if (!download_manager_delegate_.get()) {
    auto* download_manager = this->GetDownloadManager();
    download_manager_delegate_ =
        std::make_unique<ElectronDownloadManagerDelegate>(download_manager);
  }
  return download_manager_delegate_.get();
}

content::BrowserPluginGuestManager* ElectronBrowserContext::GetGuestManager() {
  if (!guest_manager_)
    guest_manager_ = std::make_unique<WebViewManager>();
  return guest_manager_.get();
}

content::PlatformNotificationService*
ElectronBrowserContext::GetPlatformNotificationService() {
  return ElectronBrowserClient::Get()->GetPlatformNotificationService();
}

content::PermissionControllerDelegate*
ElectronBrowserContext::GetPermissionControllerDelegate() {
  if (!permission_manager_.get())
    permission_manager_ = std::make_unique<ElectronPermissionManager>();
  return permission_manager_.get();
}

storage::SpecialStoragePolicy*
ElectronBrowserContext::GetSpecialStoragePolicy() {
  return storage_policy_.get();
}

std::string ElectronBrowserContext::GetUserAgent() const {
  return user_agent_.value_or(ElectronBrowserClient::Get()->GetUserAgent());
}

absl::optional<std::string> ElectronBrowserContext::GetUserAgentOverride()
    const {
  return user_agent_;
}

predictors::PreconnectManager* ElectronBrowserContext::GetPreconnectManager() {
  if (!preconnect_manager_.get()) {
    preconnect_manager_ =
        std::make_unique<predictors::PreconnectManager>(nullptr, this);
  }
  return preconnect_manager_.get();
}

scoped_refptr<network::SharedURLLoaderFactory>
ElectronBrowserContext::GetURLLoaderFactory() {
  if (url_loader_factory_)
    return url_loader_factory_;

  mojo::PendingRemote<network::mojom::URLLoaderFactory> network_factory_remote;
  mojo::PendingReceiver<network::mojom::URLLoaderFactory> factory_receiver =
      network_factory_remote.InitWithNewPipeAndPassReceiver();

  // Consult the embedder.
  mojo::PendingRemote<network::mojom::TrustedURLLoaderHeaderClient>
      header_client;
  static_cast<content::ContentBrowserClient*>(ElectronBrowserClient::Get())
      ->WillCreateURLLoaderFactory(
          this, nullptr, -1,
          content::ContentBrowserClient::URLLoaderFactoryType::kNavigation,
          url::Origin(), absl::nullopt, ukm::kInvalidSourceIdObj,
          &factory_receiver, &header_client, nullptr, nullptr, nullptr);

  network::mojom::URLLoaderFactoryParamsPtr params =
      network::mojom::URLLoaderFactoryParams::New();
  params->header_client = std::move(header_client);
  params->process_id = network::mojom::kBrowserProcessId;
  params->is_trusted = true;
  params->is_corb_enabled = false;
  // The tests of net module would fail if this setting is true, it seems that
  // the non-NetworkService implementation always has web security enabled.
  params->disable_web_security = false;

  auto* storage_partition = GetDefaultStoragePartition();
  storage_partition->GetNetworkContext()->CreateURLLoaderFactory(
      std::move(factory_receiver), std::move(params));
  url_loader_factory_ =
      base::MakeRefCounted<network::WrapperSharedURLLoaderFactory>(
          std::move(network_factory_remote));
  return url_loader_factory_;
}

content::PushMessagingService*
ElectronBrowserContext::GetPushMessagingService() {
  return nullptr;
}

content::SSLHostStateDelegate*
ElectronBrowserContext::GetSSLHostStateDelegate() {
  return nullptr;
}

content::BackgroundFetchDelegate*
ElectronBrowserContext::GetBackgroundFetchDelegate() {
  return nullptr;
}

content::BackgroundSyncController*
ElectronBrowserContext::GetBackgroundSyncController() {
  return nullptr;
}

content::BrowsingDataRemoverDelegate*
ElectronBrowserContext::GetBrowsingDataRemoverDelegate() {
  return nullptr;
}

content::ClientHintsControllerDelegate*
ElectronBrowserContext::GetClientHintsControllerDelegate() {
  return nullptr;
}

content::StorageNotificationService*
ElectronBrowserContext::GetStorageNotificationService() {
  return nullptr;
}

ResolveProxyHelper* ElectronBrowserContext::GetResolveProxyHelper() {
  if (!resolve_proxy_helper_) {
    resolve_proxy_helper_ = base::MakeRefCounted<ResolveProxyHelper>(this);
  }
  return resolve_proxy_helper_.get();
}

network::mojom::SSLConfigPtr ElectronBrowserContext::GetSSLConfig() {
  return ssl_config_.Clone();
}

void ElectronBrowserContext::SetSSLConfig(network::mojom::SSLConfigPtr config) {
  ssl_config_ = std::move(config);
  if (ssl_config_client_) {
    ssl_config_client_->OnSSLConfigUpdated(ssl_config_.Clone());
  }
}

void ElectronBrowserContext::SetSSLConfigClient(
    mojo::Remote<network::mojom::SSLConfigClient> client) {
  ssl_config_client_ = std::move(client);
}

<<<<<<< HEAD
void ElectronBrowserContext::GrantObjectPermission(
    const url::Origin& origin,
    base::Value object,
    const std::string& pref_key) {
  std::string origin_string = origin.Serialize();
  DictionaryPrefUpdate update(prefs(), pref_key);
  base::Value* const current_objects = update.Get();
  if (!current_objects || !current_objects->is_dict()) {
    base::ListValue objects_for_origin;
    objects_for_origin.Append(std::move(object));
    base::DictionaryValue objects_by_origin;
    objects_by_origin.SetPath(origin_string, std::move(objects_for_origin));
    prefs()->Set(pref_key, std::move(objects_by_origin));
  } else {
    base::Value* const objects_mutable =
        current_objects->FindListKey(origin_string);
    if (objects_mutable) {
      base::Value::ListStorage objects = std::move(*objects_mutable).TakeList();
      objects.push_back(std::move(object));
      *objects_mutable = base::Value(std::move(objects));
    } else {
      base::Value new_objects(base::Value::Type::LIST);
      new_objects.Append(std::move(object));
      current_objects->SetKey(origin_string, std::move(new_objects));
    }
  }
}

std::vector<std::unique_ptr<base::Value>>
ElectronBrowserContext::GetGrantedObjects(const url::Origin& origin,
                                          const std::string& pref_key) {
  auto* current_objects = prefs()->Get(pref_key);
  if (!current_objects || !current_objects->is_dict()) {
    return {};
  }

  const base::Value* objects_for_origin =
      current_objects->FindPath(origin.Serialize());
  if (!objects_for_origin)
    return {};

  std::vector<std::unique_ptr<base::Value>> results;
  for (const auto& object : objects_for_origin->GetList())
    results.push_back(std::make_unique<base::Value>(object.Clone()));

  return results;
}

void ElectronBrowserContext::SetMediaRequestHandler(
    MediaRequestHandler handler) {
  media_request_handler_ = handler;
}

bool ElectronBrowserContext::ChooseMediaDevice(
    const content::MediaStreamRequest& request,
    content::MediaResponseCallback callback) {
  if (!media_request_handler_)
    return false;
  MediaResponseCallbackJs callbackJs = base::BindOnce(
      [](content::MediaResponseCallback callback,
         const blink::MediaStreamDevices& devices,
         blink::mojom::MediaStreamRequestResult result) {
        for (const auto& device : devices) {
          if (device.id.empty()) {
            v8::Isolate* isolate = JavascriptEnvironment::GetIsolate();
            gin_helper::ErrorThrower thrower(isolate);
            thrower.ThrowTypeError("Device id cannot be empty");
            return;
          }
        }
        std::move(callback).Run(devices, result, nullptr);
      },
      std::move(callback));
  media_request_handler_.Run(request, std::move(callbackJs));
  return true;
}

=======
>>>>>>> 4c7c0b41
// static
ElectronBrowserContext* ElectronBrowserContext::From(
    const std::string& partition,
    bool in_memory,
    base::DictionaryValue options) {
  PartitionKey key(partition, in_memory);
  ElectronBrowserContext* browser_context = browser_context_map()[key].get();
  if (browser_context) {
    return browser_context;
  }

  auto* new_context =
      new ElectronBrowserContext(partition, in_memory, std::move(options));
  browser_context_map()[key] =
      std::unique_ptr<ElectronBrowserContext>(new_context);
  return new_context;
}

}  // namespace electron<|MERGE_RESOLUTION|>--- conflicted
+++ resolved
@@ -416,55 +416,6 @@
   ssl_config_client_ = std::move(client);
 }
 
-<<<<<<< HEAD
-void ElectronBrowserContext::GrantObjectPermission(
-    const url::Origin& origin,
-    base::Value object,
-    const std::string& pref_key) {
-  std::string origin_string = origin.Serialize();
-  DictionaryPrefUpdate update(prefs(), pref_key);
-  base::Value* const current_objects = update.Get();
-  if (!current_objects || !current_objects->is_dict()) {
-    base::ListValue objects_for_origin;
-    objects_for_origin.Append(std::move(object));
-    base::DictionaryValue objects_by_origin;
-    objects_by_origin.SetPath(origin_string, std::move(objects_for_origin));
-    prefs()->Set(pref_key, std::move(objects_by_origin));
-  } else {
-    base::Value* const objects_mutable =
-        current_objects->FindListKey(origin_string);
-    if (objects_mutable) {
-      base::Value::ListStorage objects = std::move(*objects_mutable).TakeList();
-      objects.push_back(std::move(object));
-      *objects_mutable = base::Value(std::move(objects));
-    } else {
-      base::Value new_objects(base::Value::Type::LIST);
-      new_objects.Append(std::move(object));
-      current_objects->SetKey(origin_string, std::move(new_objects));
-    }
-  }
-}
-
-std::vector<std::unique_ptr<base::Value>>
-ElectronBrowserContext::GetGrantedObjects(const url::Origin& origin,
-                                          const std::string& pref_key) {
-  auto* current_objects = prefs()->Get(pref_key);
-  if (!current_objects || !current_objects->is_dict()) {
-    return {};
-  }
-
-  const base::Value* objects_for_origin =
-      current_objects->FindPath(origin.Serialize());
-  if (!objects_for_origin)
-    return {};
-
-  std::vector<std::unique_ptr<base::Value>> results;
-  for (const auto& object : objects_for_origin->GetList())
-    results.push_back(std::make_unique<base::Value>(object.Clone()));
-
-  return results;
-}
-
 void ElectronBrowserContext::SetMediaRequestHandler(
     MediaRequestHandler handler) {
   media_request_handler_ = handler;
@@ -494,8 +445,6 @@
   return true;
 }
 
-=======
->>>>>>> 4c7c0b41
 // static
 ElectronBrowserContext* ElectronBrowserContext::From(
     const std::string& partition,
